--- conflicted
+++ resolved
@@ -45,12 +45,8 @@
     "rxjs": "~7.8.0",
     "tailwindcss": "^4.1.14",
     "tailwindcss-primeui": "^0.6.1",
-<<<<<<< HEAD
     "tslib": "^2.8.1",
-=======
-    "tslib": "^2.3.0",
     "validator": "^13.15.15",
->>>>>>> 7f0d9adc
     "zone.js": "~0.15.0"
   },
   "devDependencies": {
